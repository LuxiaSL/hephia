--- conflicted
+++ resolved
@@ -151,14 +151,10 @@
                 
             # Safely get snippet
             try:
-<<<<<<< HEAD
                 # Log and notify about the incoming message snippet
                 snippet = request.messages[-1].content[:1000] if request.messages else "No content"
                 SystemLogger.info(f"Talking with your current user: {snippet}")
-=======
-                snippet = request.messages[-1].content[:30] if request.messages else "No content"
-                SystemLogger.info(f"Received conversation snippet: {snippet}")
->>>>>>> 13f047c8
+
                 self.exo_processor.notifications.append(f"Conversation message snippet: {snippet}")
             except Exception as e:
                 SystemLogger.error(f"Error processing message snippet: {e}")
